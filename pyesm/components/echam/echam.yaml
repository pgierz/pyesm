# ECHAM YAML DEFAULT CONFIGURATION FILE

model: echam
repository: https://gitlab.dkrz.de/modular_esm/echam6
<<<<<<< HEAD
type: atmosphere
=======
domain: atmosphere

include_submodels:
        - jsbach
        - hdmodel

>>>>>>> 7167381d
description: |
        The ECHAM atmosphere model, major version 6
        (someone from Hamburg)
        paper citation

license_text: |
        Please make sure you have a licence to use echam.In case you are
        unsure, please contact redmine....

pool_dir: "@MACHINE_POOL_DIR@/ECHAM6"

executable: echam6
version: 6.304p1

versions:
        6.304p1:
                repo_tag: 6.304p1
                dataset: r0007               

INI_PARENT_DATE: 22941231 
INI_PARENT_EXP_ID: khw0030

INPUT_DIR: "@POOL_DIR@/ECHAM6/input/@DATASET@"
INI_RESTART_DIR: "@POOL_DIR@/MPIESM/restart/dev/@INI_PARENT_EXP_ID@/restart/echam6"


namelist_changes:
        namelist.echam:
                runctl:
                        out_expname: '@EXPID@'
                        dt_start:    '@START_DATE@'
                        dt_stop:     '@END_DATE@'
                        dt_resume:   '@START_DATE@'

                radctl: 
                        co2vmr: 888999
                        ch4vmr: -99.2

resolutions:
        T63:
                res: "T63"
                levels: "L47"
                Timestep: 450
                _nx: 192
                _ny: 96
                cores_per_nodes:
                        24:
                                nproca: 24
                                nprocb: 18
                        36:     
                                nproca: 24
                                nprocb: 18                                
<<<<<<< HEAD
        T31:
                res: "T31" #SRC @RES@
                levels: "L19"
                Timestep: 450
                _nx: 96
                _ny: 48
        T127:
=======
  	 T31:
        	"res": "T31"
         	"levels": "L19"
         	"Timestep": 450
         	"_nx": 96
                "_ny": 48
                "_ngridpoints": 96*48
	 T127:
>>>>>>> 7167381d
                "res": "T127"
                "levels": "L47"
                "Timestep": 200
                "_nx": 384
                "_ny": 192

restart:
        frequency: 1
        unit: months        

scenarios:
        always:
                inputs:
                        cldoptprops: cldoptprops
                        janspec: janspec
                        jansurf: jansurf
                        rrtmglw: rrtmglw
                        rrtmgsw: rrtmgsw
                        tslclim: tslclim
                        vgrtclim: vgratclim
                        vltclim: vltclim

        PI-CTRL:
                forcings:
                        sst: pisst
                        sic: pisic
                        aerocoarse: piaerocoarse
                        aerofin: piaerofin
                        aerofarir: piaerofarir
                        ozone: piozone

ADJ_INPUT_DIR: "@INPUT_DIR@/@RES@"

couplings:
        fesom:
                ADJ_INPUT_DIR: "@MESH_DIR@/tarfiles@RES@/input/echam6"
                remove_forcings:
                        - sst
                        - sic  

inputs_in_workdir:
        "cldoptprops": "/ECHAM6_CldOptProps.nc"
        "janspec": "unit.23"
        "jansurf": "unit.24"
        "rrtmglw": "rrtmg_lw.nc"
        "rrtmgsw": "rrtmg_sw.nc"
        "tslclim": "unit.92"
        "vgratclim": "unit.91"
        "vltclim": "unit.90"

forcings_in_workdir:
        sic: "unit.96"
        sst: "unit.20"
        aerocoarse: "aero_coarse_@YEAR@.nc"
        aerofin: "aero_fine_@YEAR@.nc"
        aerofarir: "aero_farir_@YEAR@.nc"
        ozone: "ozon@YEAR@"


further_reading:
        - echam.datasets.yaml<|MERGE_RESOLUTION|>--- conflicted
+++ resolved
@@ -2,16 +2,12 @@
 
 model: echam
 repository: https://gitlab.dkrz.de/modular_esm/echam6
-<<<<<<< HEAD
 type: atmosphere
-=======
-domain: atmosphere
 
 include_submodels:
         - jsbach
         - hdmodel
 
->>>>>>> 7167381d
 description: |
         The ECHAM atmosphere model, major version 6
         (someone from Hamburg)
@@ -64,7 +60,6 @@
                         36:     
                                 nproca: 24
                                 nprocb: 18                                
-<<<<<<< HEAD
         T31:
                 res: "T31" #SRC @RES@
                 levels: "L19"
@@ -72,16 +67,6 @@
                 _nx: 96
                 _ny: 48
         T127:
-=======
-  	 T31:
-        	"res": "T31"
-         	"levels": "L19"
-         	"Timestep": 450
-         	"_nx": 96
-                "_ny": 48
-                "_ngridpoints": 96*48
-	 T127:
->>>>>>> 7167381d
                 "res": "T127"
                 "levels": "L47"
                 "Timestep": 200
